--- conflicted
+++ resolved
@@ -6,15 +6,11 @@
 
 
 @pytest.mark.parametrize(
-<<<<<<< HEAD
     "Estimator", [
         AA,
         # BiAA,
     ]
+)
 
-=======
-    "Estimator", [BiAA, AA]
->>>>>>> 32f8cf15
-)
 def test_all_estimators(Estimator):
     return check_estimator(Estimator())